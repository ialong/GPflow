# Copyright 2018 Hugh Salim, Artem Artemev @awav
#
# Licensed under the Apache License, Version 2.0 (the "License");
# you may not use this file except in compliance with the License.
# You may obtain a copy of the License at
#
# http://www.apache.org/licenses/LICENSE-2.0
#
# Unless required by applicable law or agreed to in writing, software
# distributed under the License is distributed on an "AS IS" BASIS,
# WITHOUT WARRANTIES OR CONDITIONS OF ANY KIND, either express or implied.
# See the License for the specific language governing permissions and
# limitations under the License.

import abc
import functools

import tensorflow as tf

from gpflow.models import Model

from . import optimizer
from .. import settings
from ..models import Model


class NatGradOptimizer(optimizer.Optimizer):
<<<<<<< HEAD
    def __init__(self, gamma, name=None):
=======
    def __init__(self, gamma, **kwargs):
        super().__init__(**kwargs)
        self.name = self.__class__.__name__
>>>>>>> c61a0026
        self._gamma = gamma
        self.name = name
        self._natgrad_op = None

    @property
    def gamma(self):
        return self._gamma

    @property
    def minimize_operation(self):
        return self._natgrad_op

    def minimize(self, model, var_list=None, session=None, feed_dict=None,
                 maxiter=1000, anchor=True, **kwargs):
        """
        Minimizes objective function of the model.

        :param model: GPflow model with objective tensor.
        :param session: Session where optimization will be run.
        :param var_list: List of extra variables which should be trained during optimization.
        :param feed_dict: Feed dictionary of tensors passed to session run method.
        :param maxiter: Number of run interation. Default value: 1000.
        :param anchor: If `True` trained variable values computed during optimization at
            particular session will be synchronized with internal parameter values.
        :param kwargs: This is a dictionary of extra parameters for session run method.
        """

        if model is None or not isinstance(model, Model):
            raise ValueError('Unknown type passed for optimization.')

        session = model.enquire_session(session)

        self._model = model

        with session.graph.as_default(), tf.name_scope(self.name):
<<<<<<< HEAD
            # full_var_list = self._gen_var_list(model, var_list)

=======
>>>>>>> c61a0026
            # Create optimizer variables before initialization.
            self._natgrad_op = self._build_natgrad_step_ops(*var_list)
            feed_dict = self._gen_feed_dict(model, feed_dict)
            for _i in range(maxiter):
                session.run(self.minimize_operation, feed_dict=feed_dict)

        if anchor:
            model.anchor(session)

    @staticmethod
    def _forward_gradients(ys, xs, d_xs):
        """
        Forward-mode pushforward analogous to the pullback defined by tf.gradients.
        With tf.gradients, grad_ys is the vector being pulled back, and here d_xs is
        the vector being pushed forward, i.e. this computes (d ys / d xs)^T d_xs.

        :param ys: list of variables being differentiated (tensor)
        :param xs: list of variables to differentiate wrt (tensor)
        :param d_xs: list of gradients to push forward (same shapes as ys)
        :return: the specified moment of the variational distribution
        """
        v = [tf.placeholder(y.dtype) for y in ys]
        g = tf.gradients(ys, xs, grad_ys=v)
        return tf.gradients(g, v, grad_ys=d_xs)

    def _build_natgrad_step_ops(self, *args):
        ops = []
        for arg in args:
            q_mu, q_sqrt = arg[:2]
            xi_transform = arg[2] if len(arg) > 2 else XiNat()
            ops.append(self._build_natgrad_step_op(q_mu, q_sqrt, xi_transform))
        ops = list(sum(ops, ()))
        return tf.group(ops)

    def _build_natgrad_step_op(self, q_mu_param, q_sqrt_param, xi_transform):
        """
        """
        objective = self._model.objective
        q_mu, q_sqrt = q_mu_param.constrained_tensor, q_sqrt_param.constrained_tensor

        etas = meanvarsqrt_to_expectation(q_mu, q_sqrt)
        nats = meanvarsqrt_to_natural(q_mu, q_sqrt)

        dL_d_mean, dL_d_varsqrt = tf.gradients(objective, [q_mu, q_sqrt])
        _nats = expectation_to_meanvarsqrt(*etas)
        dL_detas = tf.gradients(_nats, etas, grad_ys=[dL_d_mean, dL_d_varsqrt])

        _xis = xi_transform.naturals_to_xi(*nats)
        nat_dL_xis = self._forward_gradients(_xis, nats, dL_detas)

        xis = xi_transform.meanvarsqrt_to_xi(q_mu, q_sqrt)

        xis_new = [xi - self.gamma * nat_dL_xi for xi, nat_dL_xi in zip(xis, nat_dL_xis)]
        mean_new, varsqrt_new = xi_transform.xi_to_meanvarsqrt(*xis_new)
        mean_new.set_shape(q_mu_param.shape)
        varsqrt_new.set_shape(q_sqrt_param.shape)

        q_mu_u = q_mu_param.unconstrained_tensor
        q_sqrt_u = q_sqrt_param.unconstrained_tensor
        q_mu_assign = tf.assign(q_mu_u, q_mu_param.transform.backward_tensor(mean_new))
        q_sqrt_assign = tf.assign(q_sqrt_u, q_sqrt_param.transform.backward_tensor(varsqrt_new))
        return q_mu_assign, q_sqrt_assign

#
# Xi transformations necessary for natural gradient optimizer.
# Abstract class and two implementations: XiNat and XiSqrtMeanVar.
#

class XiTransform(metaclass=abc.ABCMeta):
    """
    XiTransform is the base class that implements three transformations necessary
    for the natural gradient calculation wrt any parameterization.
    This class does not handle any shape information, but it is assumed that
    the parameters pairs are always of shape (N, D) and (N, N, D).
    """
    @abc.abstractmethod
    def meanvarsqrt_to_xi(self, mean, varsqrt):
        """
        Transforms the parameter `mean` and `varsqrt` to `xi_1`, `xi_2`

        :param mean: the mean parameter (N, D)
        :param varsqrt: the varsqrt parameter (N, N, D)
        :return: tuple (xi_1, xi_2), the xi parameters (N, D), (N, N, D)
        """
        pass

    @abc.abstractmethod
    def xi_to_meanvarsqrt(self, xi_1, xi_2):
        """
        Transforms the parameter `xi_1`, `xi_2` to `mean`, `varsqrt`

        :param xi_1: the xi_1 parameter
        :param xi_2: the xi_2 parameter
        :return: tuple (mean, varsqrt), the meanvarsqrt parameters
        """
        pass

    @abc.abstractmethod
    def naturals_to_xi(self, nat_1, nat_2):
        """
        Applies the transform so that `nat_1`, `nat_2` is mapped to `xi_1`, `xi_2`

        :param nat_1: the nat_1 parameter
        :param nat_2: the nat_1 parameter
        :return: tuple `xi_1`, `xi_2`
        """
        pass


class XiNat(XiTransform):
    def meanvarsqrt_to_xi(self, mean, varsqrt):
        return meanvarsqrt_to_natural(mean, varsqrt)

    def xi_to_meanvarsqrt(self, xi_1, xi_2):
        return natural_to_meanvarsqrt(xi_1, xi_2)

    def naturals_to_xi(self, nat_1, nat_2):
        return nat_1, nat_2


class XiSqrtMeanVar(XiTransform):
    def meanvarsqrt_to_xi(self, mean, varsqrt):
        return mean, varsqrt

    def xi_to_meanvarsqrt(self, xi_1, xi_2):
        return xi_1, xi_2

    def naturals_to_xi(self, nat_1, nat_2):
        return natural_to_meanvarsqrt(nat_1, nat_2)


#
# Auxiliary gaussian parameter conversion functions.
# 
# The following functions expect their first and second inputs to have shape
# DN1 and DNN, respectively. Return values are also of shapes DN1 and DNN.

<<<<<<< HEAD
=======

>>>>>>> c61a0026
def swap_dimensions(method):
    """
    Converts between GPflow indexing and tensorflow indexing
    `method` is a function that broadcasts over the first dimension (i.e. like all tensorflow matrix ops):
        `method` inputs DN1, DNN
        `method` outputs DN1, DNN
    :return: Function that broadcasts over the final dimension (i.e. compatible with GPflow):
<<<<<<< HEAD
        inputs: ND, DNN
        outputs: ND, DNN
    """
    def wrapper(a_nd, b_dnn, swap=True):
        if a_nd.get_shape().ndims != 2:
            raise ValueError("The `a_nd` input must have 2 dimentions.")
        if b_dnn.get_shape().ndims != 3:
            raise ValueError("The `b_dnn` input must have 3 dimentions.")
=======
        inputs: ND, NND
        outputs: ND, NND
    """
    @functools.wraps(method)
    def wrapper(a_nd, b_dnn, swap=True):
        if a_nd.get_shape().ndims != 2:
            raise ValueError("The `a_nd` input must have 2 dimentions.")
        if b_dnn.get_shape().ndims == 3:
            raise ValueError("The `b_nd` input must have 3 dimentions.")
>>>>>>> c61a0026
        if swap:
            a_dn1 = tf.transpose(a_nd)[:, :, None]
            A_dn1, B_dnn = method(a_dn1, b_dnn)
            A_nd = tf.transpose(A_dn1[:, :, 0])
            return A_nd, B_dnn
        else:
<<<<<<< HEAD
            return method(a_nd, b_dnn)
    return wrapper

=======
            return method(a_dn1, b_dnn)
    return wrapper


>>>>>>> c61a0026
@swap_dimensions
def natural_to_meanvarsqrt(nat_1, nat_2):
    var_sqrt_inv = tf.cholesky(-2 * nat_2)
    var_sqrt = _inverse_lower_triangular(var_sqrt_inv)
<<<<<<< HEAD
    S = tf.matmul(var_sqrt, var_sqrt, transpose_a=True)
    mu = tf.matmul(S, nat_1)
=======
    s = tf.matmul(var_sqrt, var_sqrt, transpose_a=True)
    mu = tf.matmul(s, nat_1)
>>>>>>> c61a0026
    # We need the decomposition of S as L L^T, not as L^T L,
    # hence we need another cholesky.
    return mu, _cholesky_with_jitter(s)


@swap_dimensions
def meanvarsqrt_to_natural(mu, s_sqrt):
    s_sqrt_inv = _inverse_lower_triangular(s_sqrt)
    s_inv = tf.matmul(s_sqrt_inv, s_sqrt_inv, transpose_a=True)
    return tf.matmul(s_inv, mu), -0.5 * s_inv


@swap_dimensions
def natural_to_expectation(nat_1, nat_2):
    return meanvarsqrt_to_expectation(*natural_to_meanvarsqrt(nat_1, nat_2, swap=False), swap=False)


@swap_dimensions
def expectation_to_natural(eta_1, eta_2):
    return meanvarsqrt_to_natural(*expectation_to_meanvarsqrt(eta_1, eta_2, swap=False), swap=False)


@swap_dimensions
def expectation_to_meanvarsqrt(eta_1, eta_2):
    var = eta_2 - tf.matmul(eta_1, eta_1, transpose_b=True)
    return eta_1, _cholesky_with_jitter(var)


@swap_dimensions
def meanvarsqrt_to_expectation(m, v_sqrt):
    v = tf.matmul(v_sqrt, v_sqrt, transpose_b=True)
    return m, v + tf.matmul(m, m, transpose_b=True)


<<<<<<< HEAD


=======
>>>>>>> c61a0026
def _cholesky_with_jitter(M):
    """
    Add jitter and take Cholesky

    :param M: Tensor of shape NxNx...N
    :return: The Cholesky decomposition of the input `M`. It's a `tf.Tensor` of shape ...xNxN
    """
    N = tf.shape(M)[-1]
    return tf.cholesky(M + settings.jitter * tf.eye(N, dtype=M.dtype))

def _inverse_lower_triangular(M):
    """
    Take inverse of lower triangular (e.g. Cholesky) matrix. This function
    broadcasts over the first index.

    :param M: Tensor with lower triangular structure of shape DxNxN
    :return: The inverse of the Cholesky decomposition. Same shape as input.
    """
    if M.get_shape().ndims != 3:
        raise ValueError("Number of dimensions for input is required to be 3.")
    D, N = tf.shape(M)[0], tf.shape(M)[1]
    I_DNN = tf.eye(N, dtype=M.dtype)[None, :, :] * tf.ones((D, 1, 1), dtype=M.dtype)
    return tf.matrix_triangular_solve(M, I_DNN)<|MERGE_RESOLUTION|>--- conflicted
+++ resolved
@@ -1,4 +1,4 @@
-# Copyright 2018 Hugh Salim, Artem Artemev @awav
+# Copyright 2018 Hugh Salimbeni, Artem Artemev @awav
 #
 # Licensed under the Apache License, Version 2.0 (the "License");
 # you may not use this file except in compliance with the License.
@@ -25,15 +25,10 @@
 
 
 class NatGradOptimizer(optimizer.Optimizer):
-<<<<<<< HEAD
-    def __init__(self, gamma, name=None):
-=======
     def __init__(self, gamma, **kwargs):
         super().__init__(**kwargs)
         self.name = self.__class__.__name__
->>>>>>> c61a0026
         self._gamma = gamma
-        self.name = name
         self._natgrad_op = None
 
     @property
@@ -67,11 +62,6 @@
         self._model = model
 
         with session.graph.as_default(), tf.name_scope(self.name):
-<<<<<<< HEAD
-            # full_var_list = self._gen_var_list(model, var_list)
-
-=======
->>>>>>> c61a0026
             # Create optimizer variables before initialization.
             self._natgrad_op = self._build_natgrad_step_ops(*var_list)
             feed_dict = self._gen_feed_dict(model, feed_dict)
@@ -87,6 +77,8 @@
         Forward-mode pushforward analogous to the pullback defined by tf.gradients.
         With tf.gradients, grad_ys is the vector being pulled back, and here d_xs is
         the vector being pushed forward, i.e. this computes (d ys / d xs)^T d_xs.
+
+        This is adapted from https://github.com/HIPS/autograd/pull/175#issuecomment-306984338
 
         :param ys: list of variables being differentiated (tensor)
         :param xs: list of variables to differentiate wrt (tensor)
@@ -108,29 +100,59 @@
 
     def _build_natgrad_step_op(self, q_mu_param, q_sqrt_param, xi_transform):
         """
+        Implements equation 10 from
+
+        @inproceedings{salimbeni18,
+            title={Natural Gradients in Practice: Non-Conjugate  Variational Inference in Gaussian Process Models},
+            author={Salimbeni, Hugh and Eleftheriadis, Stefanos and Hensman, James},
+            booktitle={AISTATS},
+            year={2018}
+
+        In addition, for convenience with the rest of gpflow, this code computes d L / d eta using
+        the chain rule:
+
+        d L / d eta = (d [q_mu, q_sqrt] / d eta)(d L / d [q_mu, q_sqrt])
+
+        In total there are three derivative calculations:
+        natgrad L wrt xi =  (d xi / d nat ) [(d [q_mu, q_sqrt] / d eta)(d L / d [q_mu, q_sqrt])]^T
+
+        Note that if xi = nat or [q_mu, q_sqrt] some of these calculations are the identity
+
         """
         objective = self._model.objective
         q_mu, q_sqrt = q_mu_param.constrained_tensor, q_sqrt_param.constrained_tensor
 
+        # the three parameterizations as functions of [q_mu, q_sqrt]
         etas = meanvarsqrt_to_expectation(q_mu, q_sqrt)
         nats = meanvarsqrt_to_natural(q_mu, q_sqrt)
-
+        xis = xi_transform.meanvarsqrt_to_xi(q_mu, q_sqrt)
+
+        # we need these to calculate the relevant gradients
+        _meanvarsqrt = expectation_to_meanvarsqrt(*etas)
+        _xis = xi_transform.naturals_to_xi(*nats)
+
+        ## three derivatives
+        # 1) the oridinary gpflow gradient
         dL_d_mean, dL_d_varsqrt = tf.gradients(objective, [q_mu, q_sqrt])
-        _nats = expectation_to_meanvarsqrt(*etas)
-        dL_detas = tf.gradients(_nats, etas, grad_ys=[dL_d_mean, dL_d_varsqrt])
-
-        _xis = xi_transform.naturals_to_xi(*nats)
+        # 2) the chain rule to get d L / d eta, where eta are the expectation parameters
+        dL_detas = tf.gradients(_meanvarsqrt, etas, grad_ys=[dL_d_mean, dL_d_varsqrt])
+        # 3) the forward mode gradient to calculate (d xi / d nat)(d L / d eta)^T,
         nat_dL_xis = self._forward_gradients(_xis, nats, dL_detas)
 
-        xis = xi_transform.meanvarsqrt_to_xi(q_mu, q_sqrt)
-
+        # perform natural gradient descent on the xi parameters
         xis_new = [xi - self.gamma * nat_dL_xi for xi, nat_dL_xi in zip(xis, nat_dL_xis)]
+
+        # transform back to the model parameters [q_mu, q_sqrt]
         mean_new, varsqrt_new = xi_transform.xi_to_meanvarsqrt(*xis_new)
+
+        # these are the tensorflow variables to assign
+        q_mu_u = q_mu_param.unconstrained_tensor
+        q_sqrt_u = q_sqrt_param.unconstrained_tensor
+
+        # so the transform to work for LowerTriangular
         mean_new.set_shape(q_mu_param.shape)
         varsqrt_new.set_shape(q_sqrt_param.shape)
 
-        q_mu_u = q_mu_param.unconstrained_tensor
-        q_sqrt_u = q_sqrt_param.unconstrained_tensor
         q_mu_assign = tf.assign(q_mu_u, q_mu_param.transform.backward_tensor(mean_new))
         q_sqrt_assign = tf.assign(q_sqrt_u, q_sqrt_param.transform.backward_tensor(varsqrt_new))
         return q_mu_assign, q_sqrt_assign
@@ -209,10 +231,7 @@
 # The following functions expect their first and second inputs to have shape
 # DN1 and DNN, respectively. Return values are also of shapes DN1 and DNN.
 
-<<<<<<< HEAD
-=======
-
->>>>>>> c61a0026
+
 def swap_dimensions(method):
     """
     Converts between GPflow indexing and tensorflow indexing
@@ -220,56 +239,33 @@
         `method` inputs DN1, DNN
         `method` outputs DN1, DNN
     :return: Function that broadcasts over the final dimension (i.e. compatible with GPflow):
-<<<<<<< HEAD
-        inputs: ND, DNN
-        outputs: ND, DNN
-    """
-    def wrapper(a_nd, b_dnn, swap=True):
-        if a_nd.get_shape().ndims != 2:
-            raise ValueError("The `a_nd` input must have 2 dimentions.")
-        if b_dnn.get_shape().ndims != 3:
-            raise ValueError("The `b_dnn` input must have 3 dimentions.")
-=======
         inputs: ND, NND
         outputs: ND, NND
     """
     @functools.wraps(method)
     def wrapper(a_nd, b_dnn, swap=True):
         if a_nd.get_shape().ndims != 2:
-            raise ValueError("The `a_nd` input must have 2 dimentions.")
-        if b_dnn.get_shape().ndims == 3:
-            raise ValueError("The `b_nd` input must have 3 dimentions.")
->>>>>>> c61a0026
+            raise ValueError("The `a_nd` input must have 2 dimensions.")
+        if b_dnn.get_shape().ndims != 3:
+            raise ValueError("The `b_nd` input must have 3 dimensions.")
         if swap:
             a_dn1 = tf.transpose(a_nd)[:, :, None]
             A_dn1, B_dnn = method(a_dn1, b_dnn)
             A_nd = tf.transpose(A_dn1[:, :, 0])
             return A_nd, B_dnn
         else:
-<<<<<<< HEAD
             return method(a_nd, b_dnn)
     return wrapper
 
-=======
-            return method(a_dn1, b_dnn)
-    return wrapper
-
-
->>>>>>> c61a0026
 @swap_dimensions
 def natural_to_meanvarsqrt(nat_1, nat_2):
     var_sqrt_inv = tf.cholesky(-2 * nat_2)
     var_sqrt = _inverse_lower_triangular(var_sqrt_inv)
-<<<<<<< HEAD
     S = tf.matmul(var_sqrt, var_sqrt, transpose_a=True)
     mu = tf.matmul(S, nat_1)
-=======
-    s = tf.matmul(var_sqrt, var_sqrt, transpose_a=True)
-    mu = tf.matmul(s, nat_1)
->>>>>>> c61a0026
     # We need the decomposition of S as L L^T, not as L^T L,
     # hence we need another cholesky.
-    return mu, _cholesky_with_jitter(s)
+    return mu, _cholesky_with_jitter(S)
 
 
 @swap_dimensions
@@ -301,11 +297,6 @@
     return m, v + tf.matmul(m, m, transpose_b=True)
 
 
-<<<<<<< HEAD
-
-
-=======
->>>>>>> c61a0026
 def _cholesky_with_jitter(M):
     """
     Add jitter and take Cholesky
