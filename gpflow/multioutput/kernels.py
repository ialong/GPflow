--- conflicted
+++ resolved
@@ -121,11 +121,7 @@
     @params_as_tensors
     def Kgg(self, X, X2):
         return tf.stack([k.K(X, X2) for k in self.kernels], axis=0)  # L x N x N2
-<<<<<<< HEAD
-    
-=======
 
->>>>>>> 989a5ec8
     @autoflow((settings.float_type, [None, None]),
               (settings.float_type, [None, None]))
     def compute_Kgg(self, X, X2):
